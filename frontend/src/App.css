--- conflicted
+++ resolved
@@ -23,7 +23,7 @@
 .app-body {
   flex: 1;
   display: grid;
-  grid-template-columns: 64px 260px minmax(0, 1fr) 320px;
+  grid-template-columns: 64px 260px minmax(0, 1fr);
   min-height: 0;
 }
 
@@ -35,10 +35,6 @@
   align-items: center;
   padding: 0.75rem 0;
   gap: 0.4rem;
-}
-
-.rail-link {
-  text-decoration: none;
 }
 
 .rail-button.bp6-button {
@@ -67,7 +63,6 @@
   display: flex;
   flex-direction: column;
   gap: 1rem;
-  overflow: auto;
 }
 
 .sidebar-title {
@@ -122,7 +117,7 @@
 }
 
 .settings-popover {
-  width: 240px;
+  width: 220px;
   padding: 0.75rem;
 }
 
@@ -138,48 +133,6 @@
 
 .settings-popover .bp6-form-group:last-child {
   margin-bottom: 0;
-}
-
-.settings-dialog-body {
-  padding: 1rem 1.5rem 0;
-  display: flex;
-  flex-direction: column;
-  gap: 0.75rem;
-}
-
-.settings-dialog {
-  width: 440px;
-  max-width: 90vw;
-}
-
-.settings-form .bp6-form-group {
-  margin-bottom: 0.6rem;
-}
-
-.settings-dialog-footer {
-  display: flex;
-  justify-content: flex-end;
-  gap: 0.5rem;
-  padding: 0.75rem 1.5rem 1rem;
-  border-top: 1px solid var(--border);
-}
-
-.card-grid {
-  display: grid;
-  gap: 1rem;
-  grid-template-columns: repeat(auto-fit, minmax(260px, 1fr));
-}
-
-.schema-card {
-  background: var(--panel-soft);
-  border: 1px solid var(--border);
-}
-
-.schema-card .card-title {
-  display: flex;
-  align-items: center;
-  justify-content: space-between;
-  gap: 0.5rem;
 }
 
 .step-list {
@@ -236,53 +189,17 @@
 
 .main {
   padding: 2.25rem 2.5rem 3rem;
-  overflow: auto;
-}
-
-.inspector-panel {
-  background: var(--panel);
-  border-left: 1px solid var(--border);
-  padding: 1rem;
-}
-
-.inspector-card {
-  background: var(--panel-soft);
-  border: 1px solid var(--border);
-  border-radius: 10px;
-  padding: 0.75rem;
-}
-
-.inspector-header {
-  display: flex;
-  justify-content: space-between;
+}
+
+.page-header {
+  display: flex;
   align-items: center;
-}
-
-.inspector-title {
-  font-weight: 600;
-  margin-top: 0.5rem;
-}
-
-.inspector-subtitle {
-  margin-top: 0.2rem;
-  font-size: 0.75rem;
-  color: var(--text-muted);
-}
-
-.page-header {
-  display: flex;
-  align-items: flex-start;
   justify-content: space-between;
   gap: 1rem;
   flex-wrap: wrap;
   margin-bottom: 1.5rem;
 }
 
-.page-title {
-  margin: 0;
-  font-size: 1.6rem;
-}
-
 .page-subtitle {
   margin-top: 0.35rem;
   color: var(--text-muted);
@@ -290,22 +207,6 @@
 
 .page-actions {
   display: flex;
-<<<<<<< HEAD
-  gap: 0.5rem;
-}
-
-.section-card {
-  margin-top: 1rem;
-  padding: 1rem;
-}
-
-.section-grid {
-  display: grid;
-  grid-template-columns: repeat(auto-fit, minmax(320px, 1fr));
-  gap: 1rem;
-}
-
-=======
   gap: 0.75rem;
   align-items: center;
   flex-wrap: wrap;
@@ -522,7 +423,6 @@
   font-size: 0.75rem;
 }
 
->>>>>>> 16d2e0ba
 .card-title {
   display: flex;
   align-items: center;
@@ -544,43 +444,29 @@
   font-size: 0.75rem;
 }
 
-.full-width {
-  width: 100%;
-}
-
-.form-row {
-  display: flex;
-  flex-wrap: wrap;
-  gap: 0.75rem;
-  align-items: flex-end;
-}
-
-.form-grid {
-  display: grid;
-  grid-template-columns: repeat(auto-fit, minmax(220px, 1fr));
-  gap: 0.75rem;
-}
-
-.row-grid {
-  display: grid;
-  grid-template-columns: repeat(5, minmax(0, 1fr)) auto;
-  gap: 0.5rem;
-  margin-top: 0.5rem;
-}
-
-.button-row {
-  display: flex;
-  gap: 0.75rem;
-  margin-top: 1rem;
-}
-
-.json-view {
-  background: var(--panel-soft);
-  border: 1px solid var(--border);
-  border-radius: 8px;
-  padding: 0.75rem;
-  font-size: 0.75rem;
-  overflow: auto;
+.error {
+  color: var(--danger);
+}
+
+.status-message {
+  margin-top: 0.35rem;
+}
+
+.status-message.success {
+  color: var(--success);
+}
+
+.status-message.error {
+  color: var(--danger);
+}
+
+.status-message.info {
+  color: var(--text-muted);
+}
+
+.alert-title {
+  font-weight: 600;
+  margin-bottom: 0.35rem;
 }
 
 .db-grid {
@@ -600,195 +486,6 @@
   flex-wrap: wrap;
   gap: 0.75rem;
   align-items: center;
-}
-
-.ontology-layout {
-  display: grid;
-  grid-template-columns: 240px minmax(0, 1fr) 240px;
-  gap: 1rem;
-}
-
-.list-scroll {
-  margin-top: 0.75rem;
-  max-height: 360px;
-  overflow: auto;
-  display: flex;
-  flex-direction: column;
-  gap: 0.25rem;
-}
-
-.list-item {
-  text-align: left;
-}
-
-.list-item.active {
-  background: var(--panel-soft);
-}
-
-.table-editor {
-  margin-top: 0.75rem;
-}
-
-.stepper {
-  display: flex;
-  gap: 1rem;
-}
-
-.stepper-item {
-  display: flex;
-  align-items: center;
-  gap: 0.5rem;
-  font-size: 0.8rem;
-  color: var(--text-muted);
-}
-
-.stepper-item.active {
-  color: var(--text-primary);
-}
-
-.stepper-index {
-  width: 24px;
-  height: 24px;
-  border-radius: 50%;
-  border: 1px solid var(--border);
-  display: grid;
-  place-items: center;
-  font-weight: 600;
-}
-
-.graph-layout {
-  display: grid;
-  grid-template-columns: 320px minmax(0, 1fr) 320px;
-  gap: 1rem;
-}
-
-.graph-panel {
-  min-height: 480px;
-  display: flex;
-  flex-direction: column;
-}
-
-.graph-canvas {
-  flex: 1;
-  min-height: 360px;
-  border: 1px solid var(--border);
-  border-radius: 8px;
-  background: var(--panel-soft);
-}
-
-.drawer-body {
-  padding: 1rem;
-}
-
-.command-drawer .bp6-drawer-body {
-  padding: 0;
-}
-
-.command-drawer-body {
-  padding: 1.25rem;
-  display: flex;
-  flex-direction: column;
-  gap: 1rem;
-}
-
-.command-toolbar {
-  display: flex;
-  flex-wrap: wrap;
-  gap: 0.75rem;
-  align-items: flex-end;
-}
-
-.command-form-group {
-  display: flex;
-  flex-direction: column;
-  gap: 0.35rem;
-  min-width: 240px;
-}
-
-.command-form-label {
-  font-size: 0.7rem;
-  text-transform: uppercase;
-  letter-spacing: 0.08em;
-  color: var(--text-muted);
-}
-
-.command-input {
-  min-width: 260px;
-}
-
-.command-callout {
-  margin-bottom: 0.5rem;
-}
-
-.command-table {
-  width: 100%;
-}
-
-.command-id {
-  font-family: "IBM Plex Mono", ui-monospace, SFMono-Regular, Menlo, monospace;
-  font-size: 0.75rem;
-}
-
-.command-meta {
-  font-size: 0.75rem;
-  color: var(--text-muted);
-}
-
-.command-row.is-selected {
-  background: var(--panel-soft);
-}
-
-.command-empty {
-  color: var(--text-muted);
-  font-size: 0.85rem;
-}
-
-.command-details {
-  border: 1px solid var(--border);
-  border-radius: 8px;
-  background: var(--panel-soft);
-  padding: 0.75rem;
-}
-
-.command-details-title {
-  font-weight: 600;
-  margin-bottom: 0.5rem;
-}
-
-.command-details-grid {
-  display: grid;
-  grid-template-columns: 120px 1fr;
-  gap: 0.4rem 0.75rem;
-  font-size: 0.8rem;
-}
-
-.command-details-label {
-  color: var(--text-muted);
-  text-transform: uppercase;
-  letter-spacing: 0.08em;
-  font-size: 0.65rem;
-}
-
-.command-details-value {
-  white-space: pre-wrap;
-  word-break: break-word;
-  font-family: "IBM Plex Mono", ui-monospace, SFMono-Regular, Menlo, monospace;
-  font-size: 0.72rem;
-}
-
-@media (max-width: 1200px) {
-  .app-body {
-    grid-template-columns: 64px 220px minmax(0, 1fr);
-  }
-
-  .inspector-panel {
-    display: none;
-  }
-
-  .graph-layout,
-  .ontology-layout {
-    grid-template-columns: 1fr;
-  }
 }
 
 @media (max-width: 900px) {
