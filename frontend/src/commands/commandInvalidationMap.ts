import type { QueryKey } from '@tanstack/react-query'
import { qk } from '../query/queryKeys'
import type { Language } from '../types/app'
import type { TrackedCommand } from '../store/useAppStore'

export const getInvalidationKeys = (
  command: TrackedCommand,
  language: Language,
): QueryKey[] => {
  switch (command.kind) {
    case 'CREATE_DATABASE':
    case 'DELETE_DATABASE':
      return [
        qk.databases(language),
        qk.summary({ dbName: command.target.dbName, branch: command.context.branch, language }),
      ]
<<<<<<< HEAD
    case 'CREATE_BRANCH':
    case 'DELETE_BRANCH':
      return [
        qk.branches(command.target.dbName, language),
        qk.summary({ dbName: command.target.dbName, branch: command.context.branch, language }),
      ]
    case 'ONTOLOGY_APPLY':
    case 'ONTOLOGY_DELETE':
      return [
        qk.ontologies({ dbName: command.target.dbName, branch: command.context.branch, language }),
        qk.summary({ dbName: command.target.dbName, branch: command.context.branch, language }),
      ]
    case 'MAPPINGS_IMPORT':
      return [qk.mappingsSummary({ dbName: command.target.dbName, language })]
    case 'ADMIN_TASK':
      return [qk.tasks({ language })]
=======
    case 'CREATE_ONTOLOGY':
    case 'UPDATE_ONTOLOGY':
    case 'DELETE_ONTOLOGY':
      return [
        qk.ontologyList(command.target.dbName, command.context.branch, language),
        ...(command.target.classId
          ? [qk.ontology(command.target.dbName, command.target.classId, command.context.branch, language)]
          : []),
        qk.summary({ dbName: command.target.dbName, branch: command.context.branch, language }),
      ]
    case 'CREATE_INSTANCE':
    case 'UPDATE_INSTANCE':
    case 'DELETE_INSTANCE':
    case 'BULK_CREATE_INSTANCE':
    case 'IMPORT_SHEETS':
    case 'IMPORT_EXCEL': {
      const classId = command.target.classId
      const instanceId = command.target.instanceId
      return [
        ...(classId ? [['bff', 'instances', command.target.dbName, classId]] : []),
        ...(classId ? [qk.sampleValues(command.target.dbName, classId, language)] : []),
        ...(classId && instanceId
          ? [qk.instance(command.target.dbName, classId, instanceId, language)]
          : []),
        qk.summary({ dbName: command.target.dbName, branch: command.context.branch, language }),
      ]
    }
    case 'MERGE_RESOLVE':
      return [
        qk.summary({ dbName: command.target.dbName, branch: command.context.branch, language }),
        qk.ontologyList(command.target.dbName, command.context.branch, language),
      ]
>>>>>>> 16d2e0ba
    default:
      return []
  }
}<|MERGE_RESOLUTION|>--- conflicted
+++ resolved
@@ -14,24 +14,6 @@
         qk.databases(language),
         qk.summary({ dbName: command.target.dbName, branch: command.context.branch, language }),
       ]
-<<<<<<< HEAD
-    case 'CREATE_BRANCH':
-    case 'DELETE_BRANCH':
-      return [
-        qk.branches(command.target.dbName, language),
-        qk.summary({ dbName: command.target.dbName, branch: command.context.branch, language }),
-      ]
-    case 'ONTOLOGY_APPLY':
-    case 'ONTOLOGY_DELETE':
-      return [
-        qk.ontologies({ dbName: command.target.dbName, branch: command.context.branch, language }),
-        qk.summary({ dbName: command.target.dbName, branch: command.context.branch, language }),
-      ]
-    case 'MAPPINGS_IMPORT':
-      return [qk.mappingsSummary({ dbName: command.target.dbName, language })]
-    case 'ADMIN_TASK':
-      return [qk.tasks({ language })]
-=======
     case 'CREATE_ONTOLOGY':
     case 'UPDATE_ONTOLOGY':
     case 'DELETE_ONTOLOGY':
@@ -64,7 +46,6 @@
         qk.summary({ dbName: command.target.dbName, branch: command.context.branch, language }),
         qk.ontologyList(command.target.dbName, command.context.branch, language),
       ]
->>>>>>> 16d2e0ba
     default:
       return []
   }
