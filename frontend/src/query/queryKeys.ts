import type { Language } from '../types/app'

export const qk = {
  databases: (language: Language) => ['bff', 'databases', { lang: language }] as const,
  databaseExpectedSeq: (dbName: string) => ['bff', 'databases', dbName, 'expected-seq'] as const,
  branches: (dbName: string, language: Language) =>
    ['bff', 'databases', dbName, 'branches', { lang: language }] as const,
  classes: (dbName: string, language: Language) =>
    ['bff', 'databases', dbName, 'classes', { lang: language }] as const,
  ontologyList: (dbName: string, branch: string, language: Language) =>
    ['bff', 'ontology', dbName, 'list', { branch, lang: language }] as const,
  ontology: (dbName: string, classLabel: string, branch: string, language: Language) =>
    ['bff', 'ontology', dbName, classLabel, { branch, lang: language }] as const,
  ontologySchema: (dbName: string, classId: string, branch: string, format: string, language: Language) =>
    ['bff', 'ontology', dbName, classId, 'schema', { branch, format, lang: language }] as const,
  mappingsSummary: (dbName: string, language: Language) =>
    ['bff', 'mappings', dbName, 'summary', { lang: language }] as const,
  registeredSheets: (dbName: string | null, language: Language) =>
    ['bff', 'sheets', 'registered', { db: dbName, lang: language }] as const,
  instances: (dbName: string, classId: string, language: Language, params: Record<string, unknown>) =>
    ['bff', 'instances', dbName, classId, { ...params, lang: language }] as const,
  instance: (dbName: string, classId: string, instanceId: string, language: Language) =>
    ['bff', 'instances', dbName, classId, instanceId, { lang: language }] as const,
  sampleValues: (dbName: string, classId: string, language: Language) =>
    ['bff', 'instances', dbName, classId, 'sample-values', { lang: language }] as const,
  queryBuilder: (dbName: string, language: Language) =>
    ['bff', 'query', dbName, 'builder', { lang: language }] as const,
  auditLogs: (dbName: string, language: Language, params: Record<string, unknown>) =>
    ['bff', 'audit', dbName, { ...params, lang: language }] as const,
  lineageGraph: (dbName: string, root: string, language: Language) =>
    ['bff', 'lineage', dbName, 'graph', root, { lang: language }] as const,
  lineageImpact: (dbName: string, root: string, language: Language) =>
    ['bff', 'lineage', dbName, 'impact', root, { lang: language }] as const,
  lineageMetrics: (dbName: string, language: Language, windowMinutes?: number) =>
    ['bff', 'lineage', dbName, 'metrics', { windowMinutes, lang: language }] as const,
  tasks: (language: Language, params?: Record<string, unknown>) =>
    ['bff', 'tasks', { ...(params ?? {}), lang: language }] as const,
  commandStatus: (commandId: string, language: Language) =>
    ['bff', 'commands', commandId, 'status', { lang: language }] as const,
  branches: (dbName: string, language: Language) =>
    ['bff', 'branches', dbName, { lang: language }] as const,
  summary: (params: { dbName?: string | null; branch?: string | null; language: Language }) =>
    [
      'bff',
      'summary',
      {
        db: params.dbName ?? null,
        branch: params.branch ?? null,
        lang: params.language,
      },
    ] as const,
<<<<<<< HEAD
  ontologies: (params: { dbName: string; branch: string; language: Language }) =>
    ['bff', 'ontology', params.dbName, params.branch, { lang: params.language }] as const,
  ontologyDetail: (params: { dbName: string; classLabel: string; branch: string; language: Language }) =>
    [
      'bff',
      'ontology',
      params.dbName,
      params.classLabel,
      params.branch,
      { lang: params.language },
    ] as const,
  mappingsSummary: (params: { dbName: string; language: Language }) =>
    ['bff', 'mappings', params.dbName, 'summary', { lang: params.language }] as const,
  mappingsExport: (params: { dbName: string; language: Language }) =>
    ['bff', 'mappings', params.dbName, 'export', { lang: params.language }] as const,
  sheetsRegistered: (params: { dbName?: string; language: Language }) =>
    ['bff', 'sheets', 'registered', params.dbName ?? null, { lang: params.language }] as const,
  instances: (params: {
    dbName: string
    classId: string
    limit?: number
    offset?: number
    search?: string
    language: Language
  }) =>
    [
      'bff',
      'instances',
      params.dbName,
      params.classId,
      {
        limit: params.limit ?? null,
        offset: params.offset ?? null,
        search: params.search ?? null,
        lang: params.language,
      },
    ] as const,
  instanceDetail: (params: { dbName: string; classId: string; instanceId: string; language: Language }) =>
    [
      'bff',
      'instance',
      params.dbName,
      params.classId,
      params.instanceId,
      { lang: params.language },
    ] as const,
  queryBuilder: (params: { dbName: string; language: Language }) =>
    ['bff', 'query-builder', params.dbName, { lang: params.language }] as const,
  auditLogs: (params: { partitionKey: string; language: Language }) =>
    ['bff', 'audit', params.partitionKey, { lang: params.language }] as const,
  lineage: (params: { dbName: string; root: string; language: Language }) =>
    ['bff', 'lineage', params.dbName, params.root, { lang: params.language }] as const,
  tasks: (params: { status?: string; taskType?: string; language: Language }) =>
    ['bff', 'tasks', params.status ?? null, params.taskType ?? null, { lang: params.language }] as const,
=======
>>>>>>> 16d2e0ba
} as const<|MERGE_RESOLUTION|>--- conflicted
+++ resolved
@@ -49,7 +49,6 @@
         lang: params.language,
       },
     ] as const,
-<<<<<<< HEAD
   ontologies: (params: { dbName: string; branch: string; language: Language }) =>
     ['bff', 'ontology', params.dbName, params.branch, { lang: params.language }] as const,
   ontologyDetail: (params: { dbName: string; classLabel: string; branch: string; language: Language }) =>
@@ -104,6 +103,4 @@
     ['bff', 'lineage', params.dbName, params.root, { lang: params.language }] as const,
   tasks: (params: { status?: string; taskType?: string; language: Language }) =>
     ['bff', 'tasks', params.status ?? null, params.taskType ?? null, { lang: params.language }] as const,
-=======
->>>>>>> 16d2e0ba
 } as const