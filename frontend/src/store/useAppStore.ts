--- conflicted
+++ resolved
@@ -1,14 +1,6 @@
 import { create } from 'zustand'
 import { readUrlContext, subscribeUrlContext, writeUrlContext } from '../state/urlContext'
-import {
-  DEFAULT_CONTEXT,
-  DEFAULT_RECENT_CONTEXT,
-  DEFAULT_THEME,
-  type AppContext,
-  type Language,
-  type RecentContext,
-  type Theme,
-} from '../types/app'
+import { DEFAULT_CONTEXT, DEFAULT_THEME, type AppContext, type Language, type Theme } from '../types/app'
 
 const STORAGE_KEYS = {
   project: 'spice.project',
@@ -16,31 +8,13 @@
   language: 'spice.language',
   theme: 'spice.theme',
   rememberToken: 'spice.rememberToken',
-  authToken: 'spice.authToken',
   adminToken: 'spice.adminToken',
-<<<<<<< HEAD
-  recentContext: 'spice.recentContext',
-=======
->>>>>>> 16d2e0ba
   commands: 'commandTracker.items',
 } as const
 
 export type CommandKind =
   | 'CREATE_DATABASE'
   | 'DELETE_DATABASE'
-<<<<<<< HEAD
-  | 'CREATE_BRANCH'
-  | 'DELETE_BRANCH'
-  | 'ONTOLOGY_APPLY'
-  | 'ONTOLOGY_DELETE'
-  | 'INSTANCE_WRITE'
-  | 'IMPORT'
-  | 'MAPPINGS_IMPORT'
-  | 'MERGE_RESOLVE'
-  | 'ADMIN_TASK'
-  | 'UNKNOWN'
-
-=======
   | 'CREATE_ONTOLOGY'
   | 'UPDATE_ONTOLOGY'
   | 'DELETE_ONTOLOGY'
@@ -52,15 +26,12 @@
   | 'IMPORT_EXCEL'
   | 'MERGE_RESOLVE'
   | 'UNKNOWN'
->>>>>>> 16d2e0ba
 export type WritePhase = 'SUBMITTED' | 'WRITE_DONE' | 'FAILED' | 'CANCELLED'
 export type IndexPhase = 'UNKNOWN' | 'INDEXING_PENDING' | 'VISIBLE_IN_SEARCH'
 
 export type TrackedCommand = {
   id: string
   kind: CommandKind
-  title?: string
-  source?: string
   target: {
     dbName: string
     classId?: string
@@ -72,35 +43,8 @@
   indexPhase: IndexPhase
   status?: string
   error?: string | null
+  title?: string
   expired?: boolean
-}
-
-export type InspectorState = {
-  title: string
-  subtitle?: string
-  data?: unknown
-  kind?: 'Class' | 'Instance' | 'GraphNode' | 'GraphEdge' | 'AuditItem' | 'Command'
-  auditCommandId?: string
-  lineageRootId?: string
-} | null
-
-export type SettingsDialogReason =
-  | 'TOKEN_MISSING'
-  | 'UNAUTHORIZED'
-  | 'FORBIDDEN'
-  | 'SERVICE_UNAVAILABLE'
-
-type TrackedCommandInput = {
-  id: string
-  kind?: CommandKind
-  title?: string
-<<<<<<< HEAD
-  source?: string
-  targetDbName?: string
-  context?: Partial<Pick<AppContext, 'project' | 'branch'>>
-=======
-  expired?: boolean
->>>>>>> 16d2e0ba
 }
 
 export type InspectorContext = {
@@ -112,40 +56,25 @@
 type AppState = {
   context: AppContext
   theme: Theme
-  authToken: string
   adminToken: string
   rememberToken: boolean
   adminMode: boolean
   settingsOpen: boolean
   inspector: InspectorContext
   commands: Record<string, TrackedCommand>
-  inspector: InspectorState
-  settingsDialogOpen: boolean
-  settingsDialogReason: SettingsDialogReason | null
-  commandDrawerOpen: boolean
-  commandDrawerTargetId: string | null
   syncContextFromUrl: () => void
   setTheme: (theme: Theme) => void
   setProject: (project: string | null) => void
   setBranch: (branch: string) => void
   setLanguage: (language: Language) => void
-  setAuthToken: (token: string) => void
   setAdminToken: (token: string) => void
   setRememberToken: (remember: boolean) => void
   setAdminMode: (enabled: boolean) => void
   setSettingsOpen: (open: boolean) => void
   setInspector: (context: InspectorContext) => void
   trackCommand: (command: TrackedCommand) => void
-  trackCommands: (commands: TrackedCommandInput[]) => void
   patchCommand: (commandId: string, patch: Partial<TrackedCommand>) => void
   removeCommand: (commandId: string) => void
-  setInspector: (inspector: InspectorState) => void
-  clearInspector: () => void
-  openSettingsDialog: (reason?: SettingsDialogReason) => void
-  closeSettingsDialog: () => void
-  openCommandDrawer: (commandId?: string) => void
-  closeCommandDrawer: () => void
-  clearCommandDrawerTarget: () => void
 }
 
 const safeLocalStorageGet = (key: string) => {
@@ -197,25 +126,16 @@
       : DEFAULT_CONTEXT.branch
   const target =
     item.target && typeof item.target.dbName === 'string'
-<<<<<<< HEAD
-      ? item.target
-=======
       ? {
           dbName: item.target.dbName,
           classId: typeof item.target.classId === 'string' ? item.target.classId : undefined,
           instanceId: typeof item.target.instanceId === 'string' ? item.target.instanceId : undefined,
         }
->>>>>>> 16d2e0ba
       : { dbName: contextProject ?? '' }
 
   return {
     id: item.id,
     kind: item.kind ?? 'UNKNOWN',
-<<<<<<< HEAD
-    title: item.title,
-    source: item.source,
-=======
->>>>>>> 16d2e0ba
     target,
     context: { project: contextProject, branch: contextBranch },
     submittedAt:
@@ -224,10 +144,7 @@
     indexPhase: item.indexPhase ?? 'UNKNOWN',
     status: item.status,
     error: item.error ?? null,
-<<<<<<< HEAD
-=======
     title: item.title,
->>>>>>> 16d2e0ba
     expired: item.expired ?? false,
   }
 }
@@ -289,71 +206,18 @@
 const readRememberToken = () => {
   const raw = safeLocalStorageGet(STORAGE_KEYS.rememberToken)
   if (raw === null) {
-    return Boolean(
-      safeLocalStorageGet(STORAGE_KEYS.adminToken) || safeLocalStorageGet(STORAGE_KEYS.authToken),
-    )
+    return Boolean(safeLocalStorageGet(STORAGE_KEYS.adminToken))
   }
   return raw === 'true'
 }
 
-const readCachedAuthToken = () => safeLocalStorageGet(STORAGE_KEYS.authToken) ?? ''
-
 const readCachedAdminToken = () => safeLocalStorageGet(STORAGE_KEYS.adminToken) ?? ''
-
-const readCachedRecentContext = (): RecentContext => {
-  const raw = safeLocalStorageGet(STORAGE_KEYS.recentContext)
-  if (!raw) {
-    const project = readCachedProject()
-    const branch = readCachedBranch()
-    return {
-      lastDb: project,
-      lastBranchByDb: project && branch ? { [project]: branch } : {},
-    }
-  }
-  try {
-    const parsed = JSON.parse(raw) as Partial<RecentContext>
-    const lastDb = typeof parsed.lastDb === 'string' ? parsed.lastDb : null
-    const lastBranchByDb =
-      parsed.lastBranchByDb && typeof parsed.lastBranchByDb === 'object'
-        ? (parsed.lastBranchByDb as Record<string, string>)
-        : {}
-    return {
-      lastDb,
-      lastBranchByDb,
-    }
-  } catch {
-    return { ...DEFAULT_RECENT_CONTEXT }
-  }
-}
-
-const persistRecentContext = (recent: RecentContext) => {
-  safeLocalStorageSet(STORAGE_KEYS.recentContext, JSON.stringify(recent))
-}
-
-const hasExplicitBranchParam = () => {
-  if (typeof window === 'undefined') {
-    return false
-  }
-  try {
-    const url = new URL(window.location.href)
-    return url.searchParams.has('branch')
-  } catch {
-    return false
-  }
-}
 
 const getInitialContext = (): AppContext => {
   const url = readUrlContext()
-  const recent = readCachedRecentContext()
-  const project = url.project ?? recent.lastDb ?? readCachedProject()
-  const recentBranch = project ? recent.lastBranchByDb[project] : null
-  const branch = hasExplicitBranchParam()
-    ? url.branch
-    : recentBranch || readCachedBranch() || url.branch || DEFAULT_CONTEXT.branch
-
   return {
-    project,
-    branch: branch || DEFAULT_CONTEXT.branch,
+    project: url.project ?? readCachedProject(),
+    branch: url.branch || readCachedBranch() || DEFAULT_CONTEXT.branch,
     language: url.language || readCachedLanguage() || DEFAULT_CONTEXT.language,
   }
 }
@@ -370,27 +234,9 @@
   writeUrlContext(context, 'replace')
 }
 
-const buildTrackedCommand = (input: TrackedCommandInput, context: AppContext): TrackedCommand => {
-  const project = input.context?.project ?? context.project
-  const branch = input.context?.branch ?? context.branch
-  return {
-    id: input.id,
-    kind: input.kind ?? 'UNKNOWN',
-    title: input.title,
-    source: input.source,
-    target: { dbName: input.targetDbName ?? project ?? '' },
-    context: { project, branch },
-    submittedAt: new Date().toISOString(),
-    writePhase: 'SUBMITTED',
-    indexPhase: 'UNKNOWN',
-  }
-}
-
 export const useAppStore = create<AppState>((set, get) => {
   const rememberToken = readRememberToken()
   const tokenFromEnv = import.meta.env.VITE_ADMIN_TOKEN ?? ''
-  const authTokenFromEnv = import.meta.env.VITE_AUTH_TOKEN ?? ''
-  const authToken = authTokenFromEnv || (rememberToken ? readCachedAuthToken() : '')
   const adminToken = tokenFromEnv || (rememberToken ? readCachedAdminToken() : '')
   const context = getInitialContext()
   const theme = readCachedTheme() ?? DEFAULT_THEME
@@ -398,22 +244,12 @@
   return {
     context,
     theme,
-    authToken,
     adminToken,
     rememberToken,
     adminMode: false,
-<<<<<<< HEAD
-    commands: readCachedCommands(),
-    inspector: null,
-    settingsDialogOpen: false,
-    settingsDialogReason: null,
-    commandDrawerOpen: false,
-    commandDrawerTargetId: null,
-=======
     settingsOpen: false,
     inspector: null,
     commands: readCachedCommands(),
->>>>>>> 16d2e0ba
     syncContextFromUrl: () => {
       const next = getInitialContext()
       set({ context: next })
@@ -424,17 +260,6 @@
       } else {
         safeLocalStorageRemove(STORAGE_KEYS.project)
       }
-
-      const recent = readCachedRecentContext()
-      const updatedRecent: RecentContext = {
-        lastDb: next.project ?? recent.lastDb,
-        lastBranchByDb: { ...recent.lastBranchByDb },
-      }
-      if (next.project) {
-        updatedRecent.lastDb = next.project
-        updatedRecent.lastBranchByDb[next.project] = next.branch
-      }
-      persistRecentContext(updatedRecent)
       ensureUrlContext(next)
     },
     setTheme: (next) => {
@@ -442,12 +267,7 @@
       safeLocalStorageSet(STORAGE_KEYS.theme, next)
     },
     setProject: (project) => {
-      const recent = readCachedRecentContext()
-      const normalized = project?.trim() ? project.trim() : null
-      const nextBranch = normalized
-        ? recent.lastBranchByDb[normalized] ?? DEFAULT_CONTEXT.branch
-        : DEFAULT_CONTEXT.branch
-      writeUrlContext({ project: normalized, branch: nextBranch }, 'replace')
+      writeUrlContext({ project }, 'replace')
       get().syncContextFromUrl()
     },
     setBranch: (branch) => {
@@ -457,13 +277,6 @@
     setLanguage: (language) => {
       writeUrlContext({ language }, 'replace')
       get().syncContextFromUrl()
-    },
-    setAuthToken: (token) => {
-      const normalized = token.trim()
-      set({ authToken: normalized })
-      if (get().rememberToken) {
-        safeLocalStorageSet(STORAGE_KEYS.authToken, normalized)
-      }
     },
     setAdminToken: (token) => {
       const normalized = token.trim()
@@ -477,10 +290,8 @@
       safeLocalStorageSet(STORAGE_KEYS.rememberToken, remember ? 'true' : 'false')
       if (remember) {
         safeLocalStorageSet(STORAGE_KEYS.adminToken, get().adminToken)
-        safeLocalStorageSet(STORAGE_KEYS.authToken, get().authToken)
       } else {
         safeLocalStorageRemove(STORAGE_KEYS.adminToken)
-        safeLocalStorageRemove(STORAGE_KEYS.authToken)
       }
     },
     setAdminMode: (enabled) => set({ adminMode: enabled }),
@@ -492,22 +303,6 @@
         persistCommands(next)
         return { commands: next }
       }),
-<<<<<<< HEAD
-    trackCommands: (commands) =>
-      set((state) => {
-        if (!commands.length) {
-          return state
-        }
-        const next = { ...state.commands }
-        commands.forEach((command) => {
-          const built = buildTrackedCommand(command, state.context)
-          next[built.id] = built
-        })
-        persistCommands(next)
-        return { commands: next }
-      }),
-=======
->>>>>>> 16d2e0ba
     patchCommand: (commandId, patch) =>
       set((state) => {
         if (!state.commands[commandId]) {
@@ -530,15 +325,6 @@
         persistCommands(next)
         return { commands: next }
       }),
-    setInspector: (inspector) => set({ inspector }),
-    clearInspector: () => set({ inspector: null }),
-    openSettingsDialog: (reason) =>
-      set({ settingsDialogOpen: true, settingsDialogReason: reason ?? null }),
-    closeSettingsDialog: () => set({ settingsDialogOpen: false, settingsDialogReason: null }),
-    openCommandDrawer: (commandId) =>
-      set({ commandDrawerOpen: true, commandDrawerTargetId: commandId ?? null }),
-    closeCommandDrawer: () => set({ commandDrawerOpen: false }),
-    clearCommandDrawerTarget: () => set({ commandDrawerTargetId: null }),
   }
 })
 
